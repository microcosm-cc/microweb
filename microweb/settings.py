--- conflicted
+++ resolved
@@ -108,72 +108,8 @@
     'microcosm.templatetags.huddle',
 )
 
-<<<<<<< HEAD
-LOGGING = {
-    'version': 1,
-    'disable_existing_loggers': False,
-    'formatters': {
-        'verbose': {
-            'format': '%(levelname)s %(asctime)s %(module)s %(process)d %(thread)d %(message)s'
-        },
-        'simple': {
-            'format': '%(levelname)s %(message)s'
-        },
-    },
-    'handlers': {
-        'null': {
-            'level': 'DEBUG',
-            'class': 'django.utils.log.NullHandler',
-        },
-        'console':{
-            'level': 'ERROR',
-            'class': 'logging.StreamHandler',
-            'formatter': 'simple',
-        },
-        'file':{
-            'level': 'DEBUG',
-            'class': 'logging.FileHandler',
-            'formatter': 'verbose',
-            'filename' : '/var/log/django/microweb.log',
-        }
-    },
-    'loggers': {
-        'django': {
-            'handlers': ['file'],
-            'propagate': True,
-            'level': 'INFO',
-        },
-        'django.request': {
-            'handlers': ['file'],
-            'level': 'INFO',
-            'propagate': True,
-        },
-        'microcosm.views': {
-            'handlers': ['file'],
-            'level': 'INFO',
-            'propagate' : True,
-        },
-        'microcosm.middleware': {
-            'handlers': ['file'],
-            'level': 'INFO',
-            'propagate' : True,
-        }
-    }
-}
-
-# Populate the settings below in local_settings.py (see the README for example values).
-CLIENT_ID = ''
-CLIENT_SECRET = ''
-API_SCHEME = ''
-API_DOMAIN_NAME = ''
-RIEMANN_ENABLED = False
-RIEMANN_HOST = ''
-MEMCACHE_HOST = '127.0.0.1'
-MEMCACHE_PORT = 11211
-=======
 # The values below in must be initialised in local_settings.py
 # Example values can be found in local_settings.py.example
->>>>>>> e8acee0d
 
 # Credentials generated when registering an application.
 from local_settings import CLIENT_ID
