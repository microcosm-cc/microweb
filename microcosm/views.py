--- conflicted
+++ resolved
@@ -830,7 +830,6 @@
 
 
 class MembershipView(object):
-<<<<<<< HEAD
 	list_template = 'memberships.html'
 	form_template = 'forms/memberships.html'
 
@@ -1058,59 +1057,6 @@
 			return render(request, MembershipView.form_template, view_data)
 		else:
 			return HttpResponseNotAllowed(['GET', 'POST'])
-=======
-    list_template = 'memberships.html'
-    form_template = 'forms/memberships.html'
-
-    @staticmethod
-    @exception_handler
-    @require_http_methods(['GET',])
-    def list(request, microcosm_id):
-        offset = int(request.GET.get('offset', 0))
-
-        microcosm_url, params, headers = Microcosm.build_request(request.get_host(), id=microcosm_id, offset=offset,
-                access_token=request.access_token)
-        request.view_requests.append(grequests.get(microcosm_url, params=params, headers=headers))
-        responses = response_list_to_dict(grequests.map(request.view_requests))
-        microcosm = Microcosm.from_api_response(responses[microcosm_url])
-
-        view_data = {
-            'user': Profile(responses[request.whoami_url], summary=False) if request.whoami_url else None,
-            'site': Site(responses[request.site_url]),
-            'content': microcosm,
-            'item_type': 'microcosm',
-            'pagination': build_pagination_links(responses[microcosm_url]['items']['links'], microcosm.items)
-        }
-
-        return render(request, MembershipView.list_template, view_data)
-
-    @staticmethod
-    @exception_handler
-    @require_authentication
-    @require_http_methods(['GET', 'POST',])
-    def create(request, microcosm_id):
-        if request.method == 'POST':
-            pass
-        elif request.method == 'GET':
-            offset = int(request.GET.get('offset', 0))
-
-            microcosm_url, params, headers = Microcosm.build_request(request.get_host(), id=microcosm_id,
-                offset=offset, access_token=request.access_token)
-            request.view_requests.append(grequests.get(microcosm_url, params=params, headers=headers))
-            request.view_requests.append(grequests.get(microcosm_url, params=params, headers=headers))
-            responses = response_list_to_dict(grequests.map(request.view_requests))
-            microcosm = Microcosm.from_api_response(responses[microcosm_url])
-
-            view_data = {
-                'user': Profile(responses[request.whoami_url], summary=False) if request.whoami_url else None,
-                'site': Site(responses[request.site_url]),
-                'content': microcosm,
-                'item_type': 'microcosm',
-                'pagination': build_pagination_links(responses[microcosm_url]['items']['links'], microcosm.items)
-            }
-
-            return render(request, MembershipView.form_template, view_data)
->>>>>>> ab1c0824
 
 
 class EventView(object):
