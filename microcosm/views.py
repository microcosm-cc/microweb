--- conflicted
+++ resolved
@@ -1,15 +1,12 @@
 import requests
 import grequests
-import string
 import datetime
-import json
 import logging
 
 from functools import wraps
 
 from django.conf import settings
 
-from django.core.urlresolvers import reverse
 from django.core.exceptions import PermissionDenied
 from django.core.exceptions import ValidationError
 
@@ -33,16 +30,11 @@
 
 from microcosm.api.exceptions import APIException
 from microcosm.api.resources import FileMetadata
-from microcosm.api.resources import MicrocosmList
-from microcosm.api.resources import Event
 from microcosm.api.resources import Comment
-from microcosm.api.resources import Conversation
 from microcosm.api.resources import Profile
 from microcosm.api.resources import Attachment
 from microcosm.api.resources import response_list_to_dict
-from microcosm.api.resources import Search
 from microcosm.api.resources import Site
-from microcosm.api.resources import Trending
 from microcosm.api.resources import Legal
 
 from microcosm.api.resources import build_url
@@ -235,6 +227,7 @@
 
 
 class AuthenticationView(object):
+
     @staticmethod
     @exception_handler
     def login(request):
@@ -269,1227 +262,6 @@
         clear the user's access_token cookie.
         """
 
-<<<<<<< HEAD
-=======
-class MembershipView(object):
-    list_template = 'memberships.html'
-    form_template = 'forms/memberships.html'
-
-    @staticmethod
-    @exception_handler
-    @require_http_methods(['GET',])
-    def list(request, microcosm_id):
-        offset = int(request.GET.get('offset', 0))
-
-        microcosm_url, params, headers = Microcosm.build_request(
-            request.get_host(),
-            id=microcosm_id,
-            offset=offset,
-            access_token=request.access_token
-        )
-        request.view_requests.append(
-            grequests.get(microcosm_url, params=params, headers=headers)
-        )
-        responses = response_list_to_dict(grequests.map(request.view_requests))
-        microcosm = Microcosm.from_api_response(responses[microcosm_url])
-
-        roles_url, params, headers = RoleList.build_request(
-            request.META['HTTP_HOST'],
-            id=microcosm_id,
-            offset=offset,
-            access_token=request.access_token
-        )
-        request.view_requests.append(
-            grequests.get(roles_url, params=params, headers=headers)
-        )
-        responses = response_list_to_dict(grequests.map(request.view_requests))
-        roles = RoleList.from_api_response(responses[roles_url])
-
-        view_data = {
-            'user': Profile(responses[request.whoami_url], summary=False) if request.whoami_url else None,
-            'site': Site(responses[request.site_url]),
-            'site_section': 'memberships',
-            'content': microcosm,
-            'memberships': roles,
-            'item_type': 'microcosm',
-            'pagination': build_pagination_links(responses[microcosm_url]['items']['links'], microcosm.items)
-        }
-
-        return render(request, MembershipView.list_template, view_data)
-
-    @staticmethod
-    @exception_handler
-    @require_authentication
-    @require_http_methods(['POST',])
-    def api(request, microcosm_id):
-
-        data = json.loads(request.body)
-
-        if data.has_key('role'):
-            role = Role.from_summary(data['role'])
-            role.microcosm_id = int(microcosm_id)
-
-            # Create or update the role
-            if role.id == 0:
-                response = Role.create_api(request.get_host(), role, request.access_token)
-                if response.status_code != requests.codes.ok:
-                    print 'role: ' + response.text
-                    return HttpResponseBadRequest()
-                role = Role.from_summary(response.json()['data'])
-            else:
-                response = Role.update_api(request.get_host(), role, request.access_token)
-                if response.status_code != requests.codes.found:
-                    print json.dumps(role.as_dict())
-                    print 'role: ' + response.text
-                    return HttpResponseBadRequest()
-
-            # Delete all existing criteria and then add the new ones
-            response = RoleProfile.delete_all_api(request.get_host(), role.microcosm_id, role.id, request.access_token)
-            if response.status_code != requests.codes.ok:
-                print 'role profile delete all: ' + response.text
-                return HttpResponseBadRequest()
-
-            if data.has_key('criteria') and len(data['criteria']) > 0:
-                # Loop
-                for clob in data['criteria']:
-                    crit = RoleCriteria.from_summary(clob)
-
-                    if crit.id == 0:
-                        response = RoleCriteria.create_api(request.get_host(), role.microcosm_id, role.id, crit, request.access_token)
-                        if response.status_code != requests.codes.ok:
-                            print 'role criteria: ' + response.text
-                            return HttpResponseBadRequest()
-                        crit = RoleCriteria.from_summary(response.json()['data'])
-                    else:
-                        response = RoleCriteria.update_api(request.get_host(), role.microcosm_id, role.id, crit, request.access_token)
-                        if response.status_code != requests.codes.ok:
-                            print 'role criteria: ' + response.text
-                            return HttpResponseBadRequest()
-                        crit = RoleCriteria.from_summary(response.json()['data'])
-
-            # Delete all existing role profiles and then add the new ones
-            response = RoleProfile.delete_all_api(request.get_host(), role.microcosm_id, role.id, request.access_token)
-            if response.status_code != requests.codes.ok:
-                print 'role profile delete all: ' + response.text
-                return HttpResponseBadRequest()
-
-            if data.has_key('profiles') and len(data['profiles']) > 0:
-                # Loop
-                pids = []
-                for pid in data['profiles']:
-                    pids.append({'id': int(pid)})
-
-                response = RoleProfile.update_api(request.get_host(), role.microcosm_id, role.id, pids, request.access_token)
-                if response.status_code != requests.codes.ok:
-                    print 'role profiles: ' + response.text
-                    return HttpResponseBadRequest()
-
-            # Need to return a stub here to allow the callee (AJAX) to be happy
-            return HttpResponse('{"context": "","status": 200,"data": {}, "error": null}')
-        else:
-            return HttpResponseBadRequest()
-
-    @staticmethod
-    @exception_handler
-    @require_authentication
-    @require_http_methods(['GET', 'POST',])
-    def create(request, microcosm_id):
-        if request.method == 'POST':
-            pass
-        elif request.method == 'GET':
-            offset = int(request.GET.get('offset', 0))
-
-            microcosm_url, params, headers = Microcosm.build_request(
-                request.get_host(),
-                id=microcosm_id,
-                offset=offset,
-                access_token=request.access_token
-            )
-            request.view_requests.append(
-                grequests.get(microcosm_url, params=params, headers=headers)
-            )
-            responses = response_list_to_dict(grequests.map(request.view_requests))
-            microcosm = Microcosm.from_api_response(responses[microcosm_url])
-
-            roles_url, params, headers = RoleList.build_request(
-                request.META['HTTP_HOST'],
-                id=microcosm_id,
-                offset=offset,
-                access_token=request.access_token
-            )
-            request.view_requests.append(
-                grequests.get(roles_url, params=params, headers=headers)
-            )
-            responses = response_list_to_dict(grequests.map(request.view_requests))
-            roles = RoleList.from_api_response(responses[roles_url])
-
-            view_data = {
-                'user': Profile(responses[request.whoami_url], summary=False) if request.whoami_url else None,
-                'site': Site(responses[request.site_url]),
-                'site_section': 'memberships',
-                'content': microcosm,
-                'item_type': 'memberships',
-                'pagination': build_pagination_links(responses[microcosm_url]['items']['links'], microcosm.items)
-            }
-
-            return render(request, MembershipView.form_template, view_data)
-
-    @staticmethod
-    @exception_handler
-    def edit(request, microcosm_id, group_id):
-
-        if request.method == 'POST':
-            pass
-        elif request.method == 'GET':
-
-            offset = int(request.GET.get('offset', 0))
-
-            microcosm_url, params, headers = Microcosm.build_request(
-                request.META['HTTP_HOST'],
-                id=microcosm_id,
-                offset=offset,
-                access_token=request.access_token
-            )
-            request.view_requests.append(grequests.get(microcosm_url, params=params, headers=headers))
-            responses = response_list_to_dict(grequests.map(request.view_requests))
-            microcosm = Microcosm.from_api_response(responses[microcosm_url])
-
-            role_url, params, headers = Role.build_request(
-                request.META['HTTP_HOST'],
-                microcosm_id=microcosm_id,
-                id=group_id,
-                offset=offset,
-                access_token=request.access_token
-            )
-            request.view_requests.append(grequests.get(role_url, params=params, headers=headers))
-            responses = response_list_to_dict(grequests.map(request.view_requests))
-            role = Role.from_api_response(responses[role_url])
-
-            criteria_url, params, headers = RoleCriteriaList.build_request(
-                request.META['HTTP_HOST'],
-                microcosm_id=microcosm_id,
-                id=group_id,
-                offset=offset,
-                access_token=request.access_token
-            )
-            request.view_requests.append(grequests.get(criteria_url, params=params, headers=headers))
-            responses = response_list_to_dict(grequests.map(request.view_requests))
-            criteria = RoleCriteriaList(responses[criteria_url])
-
-            profiles_url, params, headers = RoleProfileList.build_request(
-                request.META['HTTP_HOST'],
-                microcosm_id=microcosm_id,
-                id=group_id,
-                offset=offset,
-                access_token=request.access_token
-            )
-            request.view_requests.append(grequests.get(profiles_url, params=params, headers=headers))
-            responses = response_list_to_dict(grequests.map(request.view_requests))
-            profiles = RoleProfileList(responses[profiles_url])
-
-            view_data = {
-                'user': Profile(responses[request.whoami_url], summary=False) if request.whoami_url else None,
-                'site': Site(responses[request.site_url]),
-                'site_section': 'memberships',
-                'content': microcosm,
-                'role': role,
-                'criteria': criteria,
-                'profiles': profiles,
-                'item_type': 'memberships',
-                'state_edit': True,
-                'pagination': build_pagination_links(responses[microcosm_url]['items']['links'], microcosm.items)
-            }
-
-            return render(request, MembershipView.form_template, view_data)
-        else:
-            return HttpResponseNotAllowed(['GET', 'POST'])
-
-
-class EventView(object):
-    create_form = EventCreate
-    edit_form = EventEdit
-    form_template = 'forms/event.html'
-    single_template = 'event.html'
-    comment_form = CommentForm
-
-    @staticmethod
-    @exception_handler
-    @require_http_methods(['GET',])
-    def single(request, event_id):
-        """
-        Display a single event with comments and attendees.
-        """
-
-        # Comment offset.
-        offset = int(request.GET.get('offset', 0))
-
-        # Create request for event resource.
-        event_url, event_params, event_headers = Event.build_request(request.get_host(), id=event_id,
-            offset=offset, access_token=request.access_token)
-        request.view_requests.append(grequests.get(event_url, params=event_params, headers=event_headers))
-
-        # Create request for event attendees.
-        att_url, att_params, att_headers = Event.build_attendees_request(request.get_host(), event_id,
-            request.access_token)
-        request.view_requests.append(grequests.get(att_url, params=att_params, headers=att_headers))
-
-        # Perform requests and instantiate view objects.
-        responses = response_list_to_dict(grequests.map(request.view_requests))
-        event = Event.from_api_response(responses[event_url])
-        comment_form = CommentForm(initial=dict(itemId=event_id, itemType='event'))
-
-        user = Profile(responses[request.whoami_url], summary=False) if request.whoami_url else None
-
-        attendees = AttendeeList(responses[att_url])
-        attendees_yes = []
-        attendees_invited = []
-        user_is_attending = False
-
-        for attendee in attendees.items.items:
-            if attendee.rsvp == 'yes':
-                attendees_yes.append(attendee)
-                if request.whoami_url:
-                    if attendee.profile.id == user.id:
-                        user_is_attending = True
-            elif attendee.rsvp == 'maybe':
-                attendees_invited.append(attendee)
-
-        # Determine whether the event spans more than one day and if it has expired.
-        # TODO: move stuff that is purely rendering to the template.
-        today = datetime.datetime.now()
-        end_date = event.when + datetime.timedelta(minutes=event.duration)
-
-        is_same_day = False
-        if end_date.strftime('%d%m%y') == event.when.strftime('%d%m%y'):
-            is_same_day = True
-        event_dates = {
-            'type': 'multiple' if not is_same_day else 'single',
-            'end': end_date
-        }
-        is_expired = True if int(end_date.strftime('%s')) < int(today.strftime('%s')) else False
-
-        # Why is this a minimum of 10%?
-        rsvp_percentage = event.rsvp_percentage
-        if len(attendees_yes) and event.rsvp_percentage < 10:
-            rsvp_percentage = 10
-
-        # Fetch attachments for all comments on this page.
-        # TODO: the code that does this should be in one place.
-        attachments = {}
-        for comment in event.comments.items:
-            c = comment.as_dict
-            if 'attachments' in c:
-                c_attachments = Attachment.retrieve(request.get_host(), "comments", c['id'],
-                    access_token=request.access_token)
-                attachments[str(c['id'])] = c_attachments
-
-        view_data = {
-            'user': user,
-            'site': Site(responses[request.site_url]),
-            'content': event,
-            'comment_form': comment_form,
-            'pagination': build_pagination_links(responses[event_url]['comments']['links'], event.comments),
-            'item_type': 'event',
-
-            'attendees': attendees,
-            'attendees_yes': attendees_yes,
-            'attendees_invited': attendees_invited,
-            'user_is_attending': user_is_attending,
-
-            'event_dates': event_dates,
-
-            'rsvp_num_attending': len(attendees_yes),
-            'rsvp_num_invited': len(attendees_invited),
-            'rsvp_percentage': rsvp_percentage,
-
-            'is_expired': is_expired,
-            'attachments': attachments
-        }
-
-        return render(request, EventView.single_template, view_data)
-
-    @staticmethod
-    @exception_handler
-    @require_authentication
-    @require_http_methods(['GET', 'POST',])
-    def create(request, microcosm_id):
-        """
-        Create an event within a microcosm.
-        """
-
-        responses = response_list_to_dict(grequests.map(request.view_requests))
-        view_data = {
-            'user': Profile(responses[request.whoami_url], summary=False),
-            'site': Site(responses[request.site_url]),
-        }
-        user = Profile(responses[request.whoami_url], summary=False) if request.whoami_url else None
-
-        if request.method == 'POST':
-            form = EventView.create_form(request.POST)
-            if form.is_valid():
-                event_request = Event.from_create_form(form.cleaned_data)
-                event_response = event_request.create(request.get_host(), request.access_token)
-                # invite attendees
-                invites = request.POST.get('invite')
-                if len(invites.strip()) > 0:
-                    invited_list = invites.split(",")
-                    attendees = []
-                    if len(invited_list) > 0:
-                        for userid in invited_list:
-                            if userid != "":
-                                attendees.append({
-                                    'rsvp': 'maybe',
-                                    'profileId': int(userid)
-                                })
-                        if len(attendees) > 0:
-                            Event.rsvp(request.get_host(), event_response.id, user.id, attendees,
-                                access_token=request.access_token)
-
-                # create comment
-                if request.POST.get('firstcomment') and len(request.POST.get('firstcomment')) > 0:
-                    payload = {
-                        'itemType': 'event',
-                        'itemId': event_response.id,
-                        'markdown': request.POST.get('firstcomment'),
-                        'inReplyTo': 0
-                    }
-                    comment_req = Comment.from_create_form(payload)
-                    comment = comment_req.create(request.get_host(), request.access_token)
-
-                    try:
-                        process_attachments(request, comment)
-                    except ValidationError:
-                        responses = response_list_to_dict(grequests.map(request.view_requests))
-                        comment_form = CommentForm(
-                            initial={
-                                'itemId': comment.item_id,
-                                'itemType': comment.item_type,
-                                'comment_id': comment.id,
-                                'markdown': request.POST['markdown'],
-                            })
-                        view_data = {
-                            'user': Profile(responses[request.whoami_url], summary=False),
-                            'site': Site(responses[request.site_url]),
-                            'content': comment,
-                            'comment_form': comment_form,
-                            'error': 'Sorry, one of your files was over 5MB. Please try again.',
-                        }
-                        return render(request, EventView.form_template, view_data)
-
-                return HttpResponseRedirect(reverse('single-event', args=(event_response.id,)))
-
-            else:
-                view_data['form'] = form
-                view_data['microcosm_id'] = microcosm_id
-                return render(request, EventView.form_template, view_data)
-
-        if request.method == 'GET':
-            view_data['form'] = EventView.create_form(initial=dict(microcosmId=microcosm_id))
-            view_data['microcosm_id'] = microcosm_id
-            return render(request, EventView.form_template, view_data)
-
-
-    @staticmethod
-    @exception_handler
-    @require_authentication
-    @require_http_methods(['GET', 'POST',])
-    def edit(request, event_id):
-        """
-        Edit an event.
-        """
-
-        responses = response_list_to_dict(grequests.map(request.view_requests))
-        view_data = {
-            'user': Profile(responses[request.whoami_url], summary=False),
-            'site': Site(responses[request.site_url]),
-            'state_edit': True
-        }
-
-        if request.method == 'POST':
-            form = EventView.edit_form(request.POST)
-            if form.is_valid():
-                event_request = Event.from_edit_form(form.cleaned_data)
-                event_response = event_request.update(request.get_host(), request.access_token)
-                return HttpResponseRedirect(reverse('single-event', args=(event_response.id,)))
-            else:
-                view_data['form'] = form
-                view_data['microcosm_id'] = form['microcosmId']
-
-                return render(request, EventView.form_template, view_data)
-
-        if request.method == 'GET':
-            event = Event.retrieve(request.get_host(), id=event_id, access_token=request.access_token)
-            view_data['form'] = EventView.edit_form.from_event_instance(event)
-            view_data['microcosm_id'] = event.microcosm_id
-
-            # fetch attendees
-            view_data['attendees'] = Event.get_attendees(host=request.get_host(), id=event_id,
-                access_token=request.access_token)
-
-            attendees_json = []
-            for attendee in view_data['attendees'].items.items:
-                attendees_json.append({
-                'id': attendee.profile.id,
-                'profileName': attendee.profile.profile_name,
-                'avatar': attendee.profile.avatar,
-                'sticky': 'true'
-                })
-
-            if len(attendees_json) > 0:
-                view_data['attendees_json'] = json.dumps(attendees_json)
-                print view_data['attendees_json']
-
-            return render(request, EventView.form_template, view_data)
-
-
-    @staticmethod
-    @exception_handler
-    @require_authentication
-    @require_http_methods(['POST',])
-    def delete(request, event_id):
-        """
-        Delete an event and be redirected to the parent microcosm.
-        """
-
-        event = Event.retrieve(request.get_host(), event_id, access_token=request.access_token)
-        event.delete(request.get_host(), request.access_token)
-        return HttpResponseRedirect(reverse('single-microcosm', args=(event.microcosm_id,)))
-
-
-    @staticmethod
-    @exception_handler
-    @require_authentication
-    @require_http_methods(['GET', ])
-    def newest(request, event_id):
-        """
-        Get redirected to the first unread post in a conversation
-        """
-        response = Event.newest(request.get_host(), event_id, access_token=request.access_token)
-        # Because redirects are always followed, we can't just use Location.
-        response = response['comments']['links']
-        for link in response:
-            if link['rel'] == 'self':
-                response = link['href']
-        response = str.replace(str(response), '/api/v1', '')
-        pr = urlparse(response)
-        queries = parse_qs(pr[4])
-        frag = ""
-        if queries.get('comment_id'):
-            frag = 'comment' + queries['comment_id'][0]
-            del queries['comment_id']
-        # queries is a dictionary of 1-item lists (as we don't re-use keys in our query string).
-        # urlencode will encode the lists into the url (offset=[25]) etc. So get the values straight.
-        for (key, value) in queries.items():
-            queries[key] = value[0]
-        queries = urlencode(queries)
-        response = urlunparse((pr[0], pr[1], pr[2], pr[3], queries, frag))
-        return HttpResponseRedirect(response)
-
-
-    @staticmethod
-    @exception_handler
-    @require_authentication
-    @require_http_methods(['POST',])
-    def rsvp(request, event_id):
-        """
-        Create an attendee (RSVP) for an event. An attendee can be in one of four states:
-        invited, yes, maybe, no.
-        """
-        responses = response_list_to_dict(grequests.map(request.view_requests))
-        user = Profile(responses[request.whoami_url], summary=False)
-
-        attendee = [dict(rsvp=request.POST['rsvp'],profileId=user.id),]
-        try:
-            Event.rsvp(request.get_host(), event_id, user.id, attendee, access_token=request.access_token)
-        except APIException:
-            # TODO: return forbidden response with error detail
-            raise PermissionDenied
-
-        return HttpResponseRedirect(reverse('single-event', args=(event_id,)))
-
-
-class CommentView(object):
-    create_form = CommentForm
-    edit_form = CommentForm
-    form_template = 'forms/create_comment.html'
-    single_template = 'comment.html'
-
-    @staticmethod
-    def fill_from_get(request, initial):
-        """
-        Populate comment form fields from GET parameters.
-        """
-
-        if request.GET.has_key('itemId'):
-            initial['itemId'] = int(request.GET.get('itemId', None))
-        if request.GET.has_key('itemType'):
-            if request.GET['itemType'] not in COMMENTABLE_ITEM_TYPES:
-                raise ValueError
-            initial['itemType'] = request.GET.get('itemType', None)
-        if request.GET.has_key('inReplyTo'):
-            initial['inReplyTo'] = int(request.GET.get('inReplyTo', None))
-
-        return initial
-
-    @staticmethod
-    def build_comment_location(comment):
-        path = join_path_fragments([RESOURCE_PLURAL[comment.item_type], comment.item_id])
-
-        if 'commentPage' in comment.meta.links and\
-           'offset' in comment.meta.links['commentPage']['href']:
-            offset = comment.meta.links['commentPage']['href'].split('offset=')[1]
-            location = urlunparse((
-            '', '', path, '',
-            'offset=%s' % offset,
-            'comment%d' % comment.id,)
-            )
-        else:
-            location = urlunparse((
-            '', '', path, '', '',
-            'comment%d' % comment.id,)
-            )
-
-        return location
-
-    @staticmethod
-    @exception_handler
-    @require_http_methods(['GET',])
-    def single(request, comment_id):
-        """
-        Display a single comment.
-        """
-
-        url, params, headers = Comment.build_request(request.get_host(), id=comment_id,
-            access_token=request.access_token)
-        request.view_requests.append(grequests.get(url, params=params, headers=headers))
-        responses = response_list_to_dict(grequests.map(request.view_requests))
-        content = Comment.from_api_response(responses[url])
-        comment_form = CommentForm(
-            initial={
-            'itemId': content.item_id,
-            'itemType': content.item_type,
-            'comment_id': content.id,
-            }
-        )
-
-        # Fetch any attachments on the comment.
-        attachments = {}
-        c = content.as_dict
-        if 'attachments' in c:
-            c_attachments = Attachment.retrieve(request.get_host(), "comments", c['id'],
-                access_token=request.access_token)
-            attachments[str(c['id'])] = c_attachments
-
-        view_data = {
-            'user': Profile(responses[request.whoami_url], summary=False) if request.whoami_url else None,
-            'site': Site(responses[request.site_url]),
-            'content': content,
-            'comment_form': comment_form,
-            'attachments': attachments
-        }
-
-        return render(request, CommentView.single_template, view_data)
-
-    @staticmethod
-    @exception_handler
-    @require_authentication
-    @require_http_methods(['POST',])
-    def create(request):
-        """
-        Create a comment, processing any attachments (including deletion of attachments) and
-        redirecting to the single comment form if there are any validation errors.
-        """
-
-        # TODO: determine whether the single comment creation form will use this view.
-        # Remove the conditional if not.
-        if request.method == 'POST':
-            form = CommentForm(request.POST)
-
-            # If invalid, load single comment view showing validation errors.
-            if not form.is_valid():
-                responses = response_list_to_dict(grequests.map(request.view_requests))
-                view_data = {
-                    'user': Profile(responses[request.whoami_url], summary=False),
-                    'site': Site(responses[request.site_url]),
-                    'form': form,
-                }
-                return render(request, CommentView.form_template, view_data)
-
-            # Create comment with API.
-            comment_request = Comment.from_create_form(form.cleaned_data)
-            comment = comment_request.create(request.get_host(), access_token=request.access_token)
-            try:
-                process_attachments(request, comment)
-            except ValidationError:
-                responses = response_list_to_dict(grequests.map(request.view_requests))
-                comment_form = CommentForm(
-                    initial={
-                    'itemId': comment.item_id,
-                    'itemType': comment.item_type,
-                    'comment_id': comment.id,
-                    'markdown': request.POST['markdown'],
-                    }
-                )
-                view_data = {
-                    'user': Profile(responses[request.whoami_url], summary=False),
-                    'site': Site(responses[request.site_url]),
-                    'content': comment,
-                    'comment_form': comment_form,
-                    'error': 'Sorry, one of your files was over 5MB. Please try again.',
-                }
-                return render(request, CommentView.form_template, view_data)
-
-            # API returns which page in the thread this comments appear in, so redirect there.
-            if comment.meta.links.get('commentPage'):
-                return HttpResponseRedirect(CommentView.build_comment_location(comment))
-
-    @staticmethod
-    @exception_handler
-    @require_authentication
-    @require_http_methods(['GET', 'POST',])
-    def edit(request, comment_id):
-        """
-        Edit a comment.
-        """
-
-        responses = response_list_to_dict(grequests.map(request.view_requests))
-        view_data = {
-            'user': Profile(responses[request.whoami_url], summary=False),
-            'site': Site(responses[request.site_url]),
-        }
-
-        if request.method == 'POST':
-            form = CommentForm(request.POST)
-            if form.is_valid():
-                comment_request = Comment.from_edit_form(form.cleaned_data)
-                comment = comment_request.update(request.get_host(), access_token=request.access_token)
-
-                try:
-                    process_attachments(request, comment)
-                except ValidationError:
-                    responses = response_list_to_dict(grequests.map(request.view_requests))
-                    comment_form = CommentForm(
-                        initial={
-                            'itemId': comment.item_id,
-                            'itemType': comment.item_type,
-                            'comment_id': comment.id,
-                            'markdown': request.POST['markdown'],
-                        })
-                    view_data = {
-                        'user': Profile(responses[request.whoami_url], summary=False),
-                        'site': Site(responses[request.site_url]),
-                        'content': comment,
-                        'comment_form': comment_form,
-                        'error': 'Sorry, one of your files was over 5MB. Please try again.',
-                    }
-                    return render(request, CommentView.form_template, view_data)
-
-                if comment.meta.links.get('commentPage'):
-                    return HttpResponseRedirect(CommentView.build_comment_location(comment))
-                else:
-                    return HttpResponseRedirect(reverse('single-comment', args=(comment.id,)))
-            else:
-                view_data['form'] = form
-                return render(request, CommentView.form_template, view_data)
-
-        if request.method == 'GET':
-            comment = Comment.retrieve(request.get_host(), comment_id, access_token=request.access_token)
-            view_data['form'] = CommentForm(comment.as_dict)
-            return render(request, CommentView.form_template, view_data)
-
-    @staticmethod
-    @exception_handler
-    @require_authentication
-    @require_http_methods(['POST',])
-    def delete(request, comment_id):
-        """
-        Delete a comment and be redirected to the item.
-        """
-
-        comment = Comment.retrieve(request.get_host(), comment_id, access_token=request.access_token)
-        comment.delete(request.get_host(), request.access_token)
-        if comment.item_type == 'event':
-            return HttpResponseRedirect(reverse('single-event', args=(comment.item_id,)))
-        elif comment.item_type == 'conversation':
-            return HttpResponseRedirect(reverse('single-conversation', args=(comment.item_id,)))
-        else:
-            return HttpResponseRedirect(reverse('microcosm-list'))
-
-    @staticmethod
-    @exception_handler
-    @require_authentication
-    @require_http_methods(['GET',])
-    def incontext(request, comment_id):
-        """
-        Get redirected to the first unread post in a conversation
-        """
-
-        response = Comment.incontext(request.get_host(), comment_id, access_token=request.access_token)
-        #because redirects are always followed, we can't just get the 'location' value
-        response = response['comments']['links']
-        for link in response:
-            if link['rel'] == 'self':
-                response = link['href']
-        response = str.replace(str(response), '/api/v1', '')
-        pr = urlparse(response)
-        queries = parse_qs(pr[4])
-        frag = ""
-        if queries.get('comment_id'):
-            frag = 'comment' + queries['comment_id'][0]
-            del queries['comment_id']
-        # queries is a dictionary of 1-item lists (as we don't re-use keys in our query string)
-        # urlencode will encode the lists into the url (offset=[25]) etc.  So get the values straight.
-        for (key, value) in queries.items():
-            queries[key] = value[0]
-        queries = urlencode(queries)
-        response = urlunparse((pr[0], pr[1], pr[2], pr[3], queries, frag))
-        return HttpResponseRedirect(response)
-
-    @staticmethod
-    @exception_handler
-    @require_authentication
-    @require_http_methods(['GET',])
-    def source(request, comment_id):
-        """
-        Retrieve the markdown source for a comment.
-        """
-
-        response = Comment.source(request.get_host(), comment_id, request.access_token)
-        return HttpResponse(response, content_type='application/json')
-
-    @staticmethod
-    @exception_handler
-    @require_authentication
-    @require_http_methods(['GET',])
-    def attachments(request, comment_id):
-        """
-        Retrieve a comment's attachments.
-        """
-
-        response = Attachment.source(request.get_host(), type=Comment.api_path_fragment, id=comment_id,
-            access_token=request.access_token)
-        return HttpResponse(response, content_type='application/json')
-
-
-class UpdateView(object):
-    list_template = 'updates.html'
-
-    @staticmethod
-    @exception_handler
-    @require_http_methods(['GET',])
-    def list(request):
-        # TODO: need a user friendly error page for unregistered users
-        # TODO: remove 'site_section'
-        if not request.access_token:
-            responses = response_list_to_dict(grequests.map(request.view_requests))
-            view_data = {
-                'user': False,
-                'site_section': 'updates',
-                'site': Site(responses[request.site_url]),
-            }
-        else:
-            # pagination offset
-            offset = int(request.GET.get('offset', 0))
-
-            url, params, headers = UpdateList.build_request(request.get_host(), offset=offset,
-                access_token=request.access_token)
-            request.view_requests.append(grequests.get(url, params=params, headers=headers))
-            responses = response_list_to_dict(grequests.map(request.view_requests))
-            updates_list = UpdateList(responses[url])
-
-            view_data = {
-                'user': Profile(responses[request.whoami_url], summary=False),
-                'content': updates_list,
-                'pagination': build_pagination_links(responses[url]['updates']['links'], updates_list.updates),
-                'site_section': 'updates',
-                'site': Site(responses[request.site_url]),
-            }
-
-        return render(request, UpdateView.list_template, view_data)
-
-    @staticmethod
-    @exception_handler
-    @require_authentication
-    @require_http_methods(['POST',])
-    def mark_viewed(request, update_id):
-        """
-        Mark a update as viewed by setting a 'viewed' attribute.
-        """
-
-        Update.mark_viewed(request.get_host(), update_id, request.access_token)
-        return HttpResponseRedirect(reverse('list-updates'))
-
-
-class WatcherView(object):
-    list_template = 'watchers.html'
-
-    @staticmethod
-    @exception_handler
-    @require_authentication
-    @require_http_methods(['GET', 'POST',])
-    def list(request):
-
-        if request.method == 'POST':
-            if 'watcher_id' in request.POST:
-                watchers = request.POST.getlist('watcher_id')
-                # TODO: get rid of casts
-                for w in watchers:
-                    if request.POST.get('delete_watcher_' + str(w)):
-                        Watcher.delete(request.get_host(), w, request.access_token)
-                    else:
-                        postdata = {
-                            'id': int(w),
-                            'sendEmail': bool(request.POST.get('send_email_' + str(w))),
-                            'receiveSMS': False,
-                        }
-                        Watcher.update(request.get_host(), int(w), postdata, request.access_token)
-            return HttpResponseRedirect(reverse('list-watchers'))
-
-        if request.method == 'GET':
-            # pagination offset
-            offset = int(request.GET.get('offset', 0))
-
-            url, params, headers = WatcherList.build_request(request.get_host(), offset=offset,
-                access_token=request.access_token)
-            request.view_requests.append(grequests.get(url, params=params, headers=headers))
-            responses = response_list_to_dict(grequests.map(request.view_requests))
-            watchers_list = WatcherList(responses[url])
-
-            view_data = {
-                'user': Profile(responses[request.whoami_url], summary=False),
-                'site': Site(responses[request.site_url]),
-                'content': watchers_list,
-                'pagination': build_pagination_links(responses[url]['watchers']['links'], watchers_list.watchers)
-            }
-
-            return render(request, WatcherView.list_template, view_data)
-
-
-    @staticmethod
-    @exception_handler
-    @require_http_methods(['POST',])
-    def single(request):
-        postdata = {
-            'updateTypeId': 1,
-            'itemType': request.POST.get('itemType'),
-            'itemId': int(request.POST.get('itemId')),
-        }
-        if request.POST.get('delete'):
-            Watcher.delete(request.get_host(), postdata, request.access_token)
-            return HttpResponse()
-        elif request.POST.get('patch'):
-            postdata = {
-                'itemType': request.REQUEST.get('itemType'),
-                'itemId': int(request.REQUEST.get('itemId')),
-                'sendEmail': "true" == request.REQUEST.get('emailMe')
-            }
-            response = Watcher.update(request.get_host(), postdata, request.access_token)
-            if response.status_code == requests.codes.ok:
-                return HttpResponse()
-            else:
-                return HttpResponseBadRequest()
-        else:
-            responsedata = Watcher.create(request.get_host(), postdata, request.access_token)
-            return HttpResponse(responsedata, content_type='application/json')
-
-
-class UpdatePreferenceView(object):
-    list_template = 'forms/update_settings.html'
-
-    @staticmethod
-    @exception_handler
-    @require_authentication
-    @require_http_methods(['GET', 'POST',])
-    def settings(request):
-
-        if request.method == 'POST':
-            for x in range(1, 10):
-                if request.POST.get('id_' + str(x)):
-                    postdata = {
-                    'id': int(request.POST['id_' + str(x)]),
-                    'sendEmail': bool(request.POST.get('send_email_' + str(x))),
-                    'sendSMS': False,
-                    }
-                    UpdatePreference.update(
-                        request.get_host(),
-                        request.POST['id_' + str(x)],
-                        postdata,
-                        request.access_token
-                    )
-
-            postdata = {
-            'sendEmail': bool(request.POST.get('profile_receive_email')),
-            'sendSMS': False,
-            }
-            GlobalOptions.update(request.get_host(), postdata, request.access_token)
-            return HttpResponseRedirect(reverse('updates-settings'))
-
-        if request.method == 'GET':
-            url, params, headers = UpdatePreference.build_request(request.get_host(), request.access_token)
-            request.view_requests.append(grequests.get(url, params=params, headers=headers))
-
-            url2, params2, headers2 = GlobalOptions.build_request(request.get_host(), request.access_token)
-            request.view_requests.append(grequests.get(url2, params=params2, headers=headers2))
-
-            responses = response_list_to_dict(grequests.map(request.view_requests))
-            preference_list = UpdatePreference.from_list(responses[url])
-            global_options = GlobalOptions.from_api_response(responses[url2])
-
-            view_data = {
-                'user': Profile(responses[request.whoami_url], summary=False),
-                'site': Site(responses[request.site_url]),
-                'content': preference_list,
-                'globaloptions': global_options,
-            }
-            return render(request, UpdatePreferenceView.list_template, view_data)
-
-
-class SearchView(object):
-    single_template = 'search.html'
-
-    @staticmethod
-    @exception_handler
-    @require_http_methods(['GET',])
-    def single(request):
-
-        # pagination offset
-        offset = int(request.GET.get('offset', 0))
-        q = request.GET.get('q')
-
-        url, params, headers = Search.build_request(request.get_host(), params=request.GET.dict(),
-            access_token=request.access_token)
-        request.view_requests.append(grequests.get(url, params=params, headers=headers))
-        responses = response_list_to_dict(grequests.map(request.view_requests))
-        search = Search.from_api_response(responses[url])
-
-        view_data = {
-            'user': Profile(responses[request.whoami_url], summary=False) if request.whoami_url else None,
-            'site': Site(responses[request.site_url]),
-            'content': search,
-        }
-
-        if responses[url].get('results'):
-            view_data['pagination'] = build_pagination_links(responses[url]['results']['links'], search.results)
-
-        return render(request, SearchView.single_template, view_data)
-
-
-class TrendingView(object):
-    list_template = 'trending.html'
-
-    @staticmethod
-    @exception_handler
-    @require_http_methods(['GET',])
-    def list(request):
-        url, params, headers = Trending.build_request(request.get_host(), access_token=request.access_token)
-        request.view_requests.append(grequests.get(url, params=params, headers=headers))
-        responses = response_list_to_dict(grequests.map(request.view_requests))
-        trending = Trending.from_api_response(responses[url])
-
-        view_data = {
-            'user': Profile(responses[request.whoami_url], summary=False) if request.whoami_url else None,
-            'site': Site(responses[request.site_url]),
-            'content': trending,
-            'pagination': build_pagination_links(responses[url]['items']['links'], trending.items),
-            'site_section': 'trending'
-        }
-
-        return render(request, TrendingView.list_template, view_data)
-
-
-class LegalView(object):
-    list_template = 'legals.html'
-    single_template = 'legal.html'
-
-    @staticmethod
-    @exception_handler
-    @require_http_methods(['GET',])
-    def list(request):
-        responses = response_list_to_dict(grequests.map(request.view_requests))
-
-        view_data = {
-            'user': Profile(responses[request.whoami_url], summary=False) if request.whoami_url else None,
-            'site': Site(responses[request.site_url]),
-            'site_section': 'legal'
-        }
-
-        return render(request, LegalView.list_template, view_data)
-
-
-    @staticmethod
-    @exception_handler
-    @require_http_methods(['GET',])
-    def single(request, doc_name):
-        if not doc_name in ['cookies', 'privacy', 'terms']:
-            return HttpResponseNotFound()
-
-        url, params, headers = Legal.build_request(request.get_host(), doc=doc_name)
-        request.view_requests.append(grequests.get(url, params=params, headers=headers))
-        responses = response_list_to_dict(grequests.map(request.view_requests))
-
-        legal = Legal.from_api_response(responses[url])
-
-        view_data = {
-            'user': Profile(responses[request.whoami_url], summary=False) if request.whoami_url else None,
-            'site': Site(responses[request.site_url]),
-            'content': legal,
-            'site_section': 'legal',
-            'page_section': doc_name
-        }
-
-        return render(request, LegalView.single_template, view_data)
-
-
-class ModerationView(object):
-    @staticmethod
-    @require_authentication
-    @require_http_methods(['GET', 'POST',])
-    def item(request):
-        """
-        View for moderation actions on a single item.
-        """
-
-        if request.method == 'POST':
-            if request.POST.get('action') == 'move':
-                if request.POST.get('item_type') == 'event':
-                    event = Event.retrieve(request.get_host(), request.POST.get('item_id'),
-                        access_token=request.access_token)
-                    event.microcosm_id = int(request.POST.get('microcosm_id'))
-                    event.meta = {'editReason': 'Moderator moved item'}
-                    event.update(request.get_host(), request.access_token)
-                elif request.POST.get('item_type') == 'conversation':
-                    conversation = Conversation.retrieve(request.get_host(),
-                        request.POST.get('item_id'), access_token=request.access_token)
-                    conversation.microcosm_id = int(request.POST.get('microcosm_id'))
-                    conversation.meta = {'editReason': 'Moderator moved item'}
-                    conversation.update(request.get_host(), request.access_token)
-
-            elif request.POST.get('action') == 'delete':
-                if request.POST.get('item_type') == 'conversation':
-                    url, params, headers = Conversation.build_request(request.get_host(),
-                        request.POST.get('item_id'), access_token=request.access_token)
-                if request.POST.get('item_type') == 'event':
-                    url, params, headers = Event.build_request(request.get_host(), request.POST.get('item_id'),
-                        access_token=request.access_token)
-                payload = json.dumps([{'op': 'replace', 'path': '/meta/flags/deleted', 'value': True}])
-                headers['Content-Type'] = 'application/json'
-                requests.patch(url, payload, headers=headers)
-
-            return HttpResponseRedirect(reverse('single-microcosm', args=(request.POST.get('microcosm_id'),)))
-
-        if request.method == 'GET':
-            if request.GET.get('item_type') == 'conversation':
-                url, params, headers = Conversation.build_request(request.get_host(),
-                    request.GET.get('item_id'), access_token=request.access_token)
-                request.view_requests.append(grequests.get(url, params=params, headers=headers))
-                responses = response_list_to_dict(grequests.map(request.view_requests))
-                content = Conversation.from_api_response(responses[url])
-
-            elif request.GET.get('item_type') == 'event':
-                url, params, headers = Event.build_request(request.get_host(),
-                    request.GET.get('item_id'), access_token=request.access_token)
-                request.view_requests.append(grequests.get(url, params=params, headers=headers))
-                responses = response_list_to_dict(grequests.map(request.view_requests))
-                content = Event.from_api_response(responses[url])
-
-            view_data = {
-                'user': Profile(responses[request.whoami_url], summary=False),
-                'site': Site(responses[request.site_url]),
-                'content': content,
-                'item_type': request.GET.get('item_type'),
-                'action': request.GET.get('action'),
-            }
-
-            if request.GET.get('action') == 'move':
-                # Fetch list of microcosms
-                view_data['microcosms'] = MicrocosmList.retrieve(request.get_host(),
-                    access_token=request.access_token)
-
-            return render(request, 'forms/moderation_item.html', view_data)
-
-
-
-class ErrorView(object):
-    @staticmethod
-    def not_found(request):
-        responses = response_list_to_dict(grequests.map(request.view_requests))
-        view_data = {
-            'user': Profile(responses[request.whoami_url], summary=False) if request.whoami_url else None,
-            'site': Site(responses[request.site_url]),
-        }
-        context = RequestContext(request, view_data)
-        return HttpResponseNotFound(loader.get_template('404.html').render(context))
-
-    @staticmethod
-    def forbidden(request):
-        view_data = {}
-
-        try:
-            responses = response_list_to_dict(grequests.map(request.view_requests))
-            if request.whoami_url:
-                view_data['user'] = Profile(responses[request.whoami_url], summary=False)
-            view_data['site'] = Site(responses[request.site_url])
-        except APIException as e:
-            # HTTP 401 indicates a not valid access token was supplied.
-            # TODO: use API detailed error codes to provide a useful message.
-            if e.status_code == 401 or e.status_code == 403:
-                # Template uses this in error message.
-                view_data['logout'] = True
-                # Try to fetch site data without access token as it may not have succeeded above.
-                if not view_data.has_key('site'):
-                    view_data['site'] = Site.retrieve(request.get_host())
-
-        context = RequestContext(request, view_data)
-        response = HttpResponseForbidden(loader.get_template('403.html').render(context))
-        return response
-
-    @staticmethod
-    def server_error(request):
-        responses = response_list_to_dict(grequests.map(request.view_requests))
-        view_data = {
-            'user': Profile(responses[request.whoami_url], summary=False) if request.whoami_url else None,
-            'site': Site(responses[request.site_url]),
-        }
-        context = RequestContext(request, view_data)
-        return HttpResponseServerError(loader.get_template('500.html').render(context))
-
-
-class AuthenticationView(object):
-    @staticmethod
-    @exception_handler
-    def login(request):
-        """
-        Log a user in. Creates an access_token using a persona
-        assertion and the client secret. Sets this access token as a cookie.
-        'target_url' based as a GET parameter determines where the user is
-        redirected.
-        """
-
-        target_url = request.POST.get('target_url')
-        assertion = request.POST.get('Assertion')
-
-        data = dict(Assertion=assertion, ClientSecret=settings.CLIENT_SECRET)
-
-        url = build_url(request.get_host(), ['auth'])
-        response = requests.post(url, data=data, headers={})
-        access_token = response.json()['data']
-
-        response = HttpResponseRedirect(target_url if target_url != '' else '/')
-        expires = datetime.datetime.fromtimestamp(2 ** 31 - 1)
-        response.set_cookie('access_token', access_token, expires=expires, httponly=True)
-        return response
-
-    @staticmethod
-    @exception_handler
-    @require_http_methods(["POST"])
-    def logout(request):
-        """
-        Log a user out. Issues a DELETE request to the backend for the
-        user's access_token, and issues a delete cookie header in response to
-        clear the user's access_token cookie.
-        """
-
->>>>>>> 22ade24e
         response = redirect('/')
         if request.COOKIES.has_key('access_token'):
             response.delete_cookie('access_token')
@@ -1497,6 +269,7 @@
             requests.post(url, params={'method': 'DELETE', 'access_token': request.access_token})
 
         return response
+
 
 def echo_headers(request):
     view_data = '<html><body><table>'
