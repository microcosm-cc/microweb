--- conflicted
+++ resolved
@@ -608,19 +608,7 @@
 			if form.is_valid():
 				if request.FILES.has_key('avatar'):
 					file_request = FileMetadata.from_create_form(request.FILES['avatar'])
-<<<<<<< HEAD
-
 					file_metadata = file_request.create(request.META['HTTP_HOST'], request.access_token, 100, 100)
-=======
-					# File must be under 30KB
-					# TODO: use Django's built-in field validators and error messaging
-					if len(file_request.file['files']) >= 30720:
-						view_data['form'] = form
-						view_data['avatar_error'] = 'Sorry, the file you upload must be under 30KB and square.'
-						return render(request, ProfileView.form_template, view_data)
-					else:
-					file_metadata = file_request.create(request.META['HTTP_HOST'], request.access_token)
->>>>>>> a4d043a8
 					Attachment.create(
 						request.META['HTTP_HOST'],
 						file_metadata.file_hash,
