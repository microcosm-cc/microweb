--- conflicted
+++ resolved
@@ -2,12 +2,7 @@
 import logging
 
 from django.http import HttpResponsePermanentRedirect
-<<<<<<< HEAD
-
-from microweb import settings
-=======
 from django.conf import settings
->>>>>>> e8acee0d
 
 from microcosm.api.resources import Site
 from microcosm.api.exceptions import APIException
