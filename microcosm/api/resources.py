--- conflicted
+++ resolved
@@ -502,20 +502,11 @@
 
     def __init__(self, data):
         self.id = data['id']
-<<<<<<< HEAD
-        self.update_type_id = data['UpdateTypeId']
-        self.item_type_id = data['itemTypeId']
-        self.item_id = data['itemId']
-        self.receive_email = data['receiveEmail']
-        self.receive_sms = data['receiveSMS']
-        self.receive_Update = data['receiveUpdate']
-=======
         self.alert_type_id = data['updateTypeId']
         self.item_type_id = data['itemTypeId']
         self.item_id = data['itemId']
         self.receive_email = data['sendEmail']
         self.receive_sms = data['sendSMS']
->>>>>>> b5e5e921
 
         if data.get('item'):
             if data.get('itemType') == "conversation":
