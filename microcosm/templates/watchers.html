--- conflicted
+++ resolved
@@ -40,16 +40,7 @@
                     <input name="receive_email_{{ watcher.id }}" type="checkbox" {% if watcher.receive_email %}checked="true"{% endif %}>
                 </div>
                 <div class="col col-sm-2">
-<<<<<<< HEAD
                     <input name="delete_watcher_{{ watcher.id }}" type="checkbox">
-=======
-                    <form method="POST" action="{% url 'delete-watcher' watcher.id %}">
-                        {% csrf_token %}
-                        <div class="col col-sm-2">
-                            <input type="submit" value="Stop watching" class="btn btn-primary btn-small" />
-                        </div>
-                    </form>
->>>>>>> c5ca5650
                 </div>
             </section>
         {% endfor %}
