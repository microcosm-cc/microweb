<!DOCTYPE html>
<html lang="en">
	<head>
		<meta charset="utf-8" />
		<title>{% block title %}{% endblock %}</title>
		<meta name="viewport" content="width=device-width, initial-scale=1.0, maximum-scale=1.0, user-scalable=no">
		<link rel="shortcut icon" href="/static/img/favico.png" />
		<meta http-equiv="X-UA-Compatible" content="IE=Edge">

		<link href="{{ STATIC_URL }}themes/{{ site.theme_id|default:"1" }}/css/bootstrap.min.css" rel="stylesheet" type="text/css" />

		<meta name="subdomain" content="https://{{ site.subdomain_key }}.microco.sm" />

		<style type="text/css">
		.headBand {
			background-image: url('{% if site.header_background_url %}{{ site.header_background_url }}{% else %}{{ STATIC_URL }}themes/1/background.png{% endif %}');
		}
		</style>
		{% block css %}{% endblock %}
	</head>
	<body>

		<nav class="navbar navbar-default" role="navigation">
			<div class="navbar-header-wrapper tiling-bg">
				<div class="container">
					<div class="row">

						<!-- Brand and toggle get grouped for better mobile display -->
						<div class="navbar-header col-xs-12">
							<button type="button" class="navbar-toggle" data-toggle="collapse" data-target=".navbar-collapse">
								<span class="sr-only">Toggle navigation</span>
								<span class="icon-bar"></span>
								<span class="icon-bar"></span>
								<span class="icon-bar"></span>
							</button>

							<button type="button" class="metabar-toggle">
								<span class="sr-only">Toggle metabar</span>
								<span class="sprite sprite-menu-2"></span>
							</button>

							<div class="row">
								<div class="col-sm-3 col-md-3 col-lg-2 navbar-brand">
									<a href="/" title="Return to Homepage">
										<img src="{% if site.logo_url %}{{ site.logo_url }}{% else %}{{ STATIC_URL }}themes/1/logo.png{% endif %}" alt="{{ site.title | safe }} - Powered by Microcosm" id="logo" />
									</a>
								</div>


								<div class="col-sm-8 col-md-6 col-lg-6 navbar-search">
									<form class="navbar-form navbar-left" role="search" action="{% url 'single-search' %}">
										<div class="input-group">
											<label class="input-group-addon" for="navbar-search-input">
												<span class="sprite sprite-search-small"></span>
											</label>
											<input
												type="text"
												id="navbar-search-input"
												class="form-control"
												name="q"
												placeholder="Search conversations, events and people..."
												{% if content.query.searched %}value="{{content.query.searched|escape}}"{% endif %}
												tabindex="1"
											/>
										</div>
									</form>
								</div> <!-- /navbar-search -->

								<div class="col-md-3 col-lg-2 navbar-profile">
									{% if user %}
										<div class="navbar-profile-row-1">
											<a class="navbar-profile-logout" href="{% url 'logout' %}">
												<span class="sprite sprite-logout"></span>
											</a>
<<<<<<< HEAD
											<a href="{% url 'single-profile' user.id %}" title="Edit your profile" class="navbar-profile-avatar">
												<img src="{% if 'gravatar' in user.avatar %}{{user.avatar}}{% elif 'files' in user.avatar %}https://{{site.subdomain_key}}.microco.sm{{user.avatar}}{% else %}/static/img/avatar.gif{% endif %}" alt="Avatar for {{ user.profile_name | safe }}" title="Edit your profile" />
												<strong>{{ user.profile_name | safe }}</strong>
											</a>
											<a class="navbar-profile-edit" href="{% url 'edit-profile' user.id %}">Edit Profile</a>
											<a class="navbar-profile-row-1-huddles" href="{% url 'list-huddle' %}">
=======
											<div class="navbar-profile-row-1-left">
												<a href="{% url 'single-profile' user.id %}" title="Edit your profile" class="navbar-profile-avatar">
													<img src="{% if 'gravatar' in user.avatar %}{{user.avatar}}{% elif 'files' in user.avatar %}https://{{site.subdomain_key}}.microco.sm{{user.avatar}}{% else %}/static/img/avatar.gif{% endif %}" alt="Avatar for {{ user.profile_name }}" title="Edit your profile" />
												</a>
												<a href="{% url 'single-profile' user.id %}" title="Edit your profile" class="navbar-profile-name">
													<strong>{{ user.profile_name }}</strong>
												</a>
												<a class="navbar-profile-edit" href="{% url 'edit-profile' user.id %}">
													<span class="sprite sprite-pencil"></span>
													<span class="navbar-profile-edit-text">Edit Profile</span>
												</a>

												<a class="navbar-profile-row-1-huddles" href="{% url 'list-huddle' %}">
>>>>>>> 56976a07
												{% if user and user.meta.stats.unreadHuddles > 0 %}
													<span class="label label-warning">{{ user.meta.stats.unreadHuddles }} <span class="sprite sprite-envelope"></span></span>
												{% else %}
													<span class="sprite sprite-envelope"></span>
												{% endif %}
												</a>
											</div>

										</div>
										<div class="navbar-profile-row-2">
											<a href="{% url 'list-huddle'%}">
												{% if user and user.meta.stats.unreadHuddles > 0 %}
													<span class="label label-warning">{{ user.meta.stats.unreadHuddles }} <span class="sprite sprite-envelope-small"></span></span>
												{% else %}
													<span class="sprite sprite-envelope-small"></span>
												{% endif %}
												<strong>Huddles</strong>

											</a>
										</div>
									{% else %}
										<div class="navbar-profile-row-4">
										Browsing as guest.
										</div>
										<div class="navbar-profile-row-5">
											<button class="btn btn-primary" id="login_link" onclick="login()">
												Sign In or Register
											</button>
										</div>
									{% endif %}
								</div><!-- /.navbar-profile -->
							</div>
						</div>

					</div>
				</div>
			</div> <!-- / navbar-header-wrapper -->
			<div class="navbar-nav-wrapper">
				<div class="container">
					<div class="row">
						<!-- Collect the nav links, forms, and other content for toggling -->
						<div class="collapse navbar-collapse">
							<ul class="nav navbar-nav">
								<li {% if not site_section or site_section == "microcosm"%}class="active"{% endif %}>
									<a href="{% url 'index' %}">Microcosms</a>
								</li>
								<li {% if site_section == "trending"%}class="active"{% endif %}>
									<a href="#">Trending</a>
								</li>
								<li {% if site_section == "updates"%}class="active"{% endif %}>
									<a href="{% url 'list-updates' %}">
										Updates
										{% if user and user.meta.stats.unreadUpdates > 0 and site_section != "updates" %}
										<span class="label label-warning">NEW</span>
										{% endif %}
									</a>
								</li>
								<li {% if site_section == "people"%}class="active"{% endif %}>
									<a href="{% url 'list-profiles' %}">People</a>
								</li>
								<li class="dropdown">
									<a href="#" class="dropdown-toggle" data-toggle="dropdown">Custom <b class="caret"></b></a>
									<ul class="dropdown-menu">
										<li><a href="#">Action</a></li>
										<li><a href="#">Another action</a></li>
										<li><a href="#">Something else here</a></li>
										<li class="divider"></li>
										<li><a href="#">Separated link</a></li>
										<li class="divider"></li>
										<li><a href="#">One more separated link</a></li>
									</ul>
								</li>
							</ul>
						</div><!-- /.navbar-collapse -->
					</div>
				</div>
			</div> <!-- / navbar-nav-wrapper -->
		</nav> <!-- /nav -->

		<div class="container main">
			<div class="row">
				<div class="col-md-9 content">
					{% block content %}{% endblock content %}
				</div> <!-- / content -->
				<div class="col-md-3 metabar">
					{% block sidebar %}{% endblock %}
					<div class="metabar-footer">
						<p class="bold">
							Powered by <a href="#">Microcosm</a>
						</p>
						<p class="links">
							<a href="#">About</a>
							<a href="#">Help</a>
							<a href="#">Developers</a>
							<a href="#">Legal</a>
						</p>
					</div>
				</div> <!-- / metabar -->
			</div>
		</div>

		{% if not user %}
		<!-- Persona Login Form (submitted by persona login action, not directly by user) -->
		<form id="login-form" method="POST" action="{% url 'login' %}">
			{% csrf_token %}
			<input id="Assertion" type="hidden" name="Assertion" value="" />
			<input id="target_url" type="hidden" name="target_url" value="{{ request.get_full_path }}" />
		</form>

		<!-- Mozilla Persona -->
		<script src="{{ STATIC_URL }}js/persona.js"></script>
		<script>
			function login() {
				navigator.id.get(function(assertion) {
					if (assertion) {
						var assertion_field = document.getElementById("Assertion");
						assertion_field.value = assertion;
						var login_form = document.getElementById("login-form");
						login_form.submit();
					}
				});
			}
		</script>
	{% endif %}


		<script src="//cdnjs.cloudflare.com/ajax/libs/jquery/1.9.1/jquery.min.js"></script>
		<script src="//cdnjs.cloudflare.com/ajax/libs/moment.js/2.0.0/moment.min.js"></script>
		<script src="//cdnjs.cloudflare.com/ajax/libs/prettify/r298/prettify.js"></script>



		<script src="{{ STATIC_URL }}js/bootstrap.min.js"></script>
		<script src="{{ STATIC_URL }}js/base.js"></script>
		<script src="{{ STATIC_URL }}js/metabar.js"></script>

		{% block js %}{% endblock js%}

		<!-- Google Analytics -->
		<script type="text/javascript">
			{% if site.subdomain_key == 'dev1' or site.subdomain_key == 'dev2' %}window['ga-disable-UA-36931318-3'] = true;{% endif %}

			(function(i,s,o,g,r,a,m){i['GoogleAnalyticsObject']=r;i[r]=i[r]||function(){
			(i[r].q=i[r].q||[]).push(arguments)},i[r].l=1*new Date();a=s.createElement(o),
			m=s.getElementsByTagName(o)[0];a.async=1;a.src=g;m.parentNode.insertBefore(a,m)
			})(window,document,'script','//www.google-analytics.com/analytics.js','ga');

			var gaData = {
				'dimension1': '{% if user %}contributor{% else %}lurker{% endif %}'
				,'dimension4': '{{ site.subdomain_key }}'
				{% block ga %}{% endblock %}
			};

			ga('create', 'UA-36931318-3', 'microco.sm');
			ga('send', 'pageview', gaData);

			{% if site.ga_web_property_id %}ga('create', '{{ site.ga_web_property_id }}', {'name': '{{ site.subdomain_key }}'});
			ga('{{ site.subdomain_key }}.send', 'pageview', gaData);{% endif %}
		</script>

		{% if not user %}
			{% include 'modal_signin.html' %}
		{% endif %}
	</body>
<html><|MERGE_RESOLUTION|>--- conflicted
+++ resolved
@@ -72,20 +72,13 @@
 											<a class="navbar-profile-logout" href="{% url 'logout' %}">
 												<span class="sprite sprite-logout"></span>
 											</a>
-<<<<<<< HEAD
-											<a href="{% url 'single-profile' user.id %}" title="Edit your profile" class="navbar-profile-avatar">
-												<img src="{% if 'gravatar' in user.avatar %}{{user.avatar}}{% elif 'files' in user.avatar %}https://{{site.subdomain_key}}.microco.sm{{user.avatar}}{% else %}/static/img/avatar.gif{% endif %}" alt="Avatar for {{ user.profile_name | safe }}" title="Edit your profile" />
-												<strong>{{ user.profile_name | safe }}</strong>
-											</a>
-											<a class="navbar-profile-edit" href="{% url 'edit-profile' user.id %}">Edit Profile</a>
-											<a class="navbar-profile-row-1-huddles" href="{% url 'list-huddle' %}">
-=======
+
 											<div class="navbar-profile-row-1-left">
 												<a href="{% url 'single-profile' user.id %}" title="Edit your profile" class="navbar-profile-avatar">
 													<img src="{% if 'gravatar' in user.avatar %}{{user.avatar}}{% elif 'files' in user.avatar %}https://{{site.subdomain_key}}.microco.sm{{user.avatar}}{% else %}/static/img/avatar.gif{% endif %}" alt="Avatar for {{ user.profile_name }}" title="Edit your profile" />
 												</a>
 												<a href="{% url 'single-profile' user.id %}" title="Edit your profile" class="navbar-profile-name">
-													<strong>{{ user.profile_name }}</strong>
+													<strong>{{ user.profile_name | safe }}</strong>
 												</a>
 												<a class="navbar-profile-edit" href="{% url 'edit-profile' user.id %}">
 													<span class="sprite sprite-pencil"></span>
@@ -93,7 +86,7 @@
 												</a>
 
 												<a class="navbar-profile-row-1-huddles" href="{% url 'list-huddle' %}">
->>>>>>> 56976a07
+
 												{% if user and user.meta.stats.unreadHuddles > 0 %}
 													<span class="label label-warning">{{ user.meta.stats.unreadHuddles }} <span class="sprite sprite-envelope"></span></span>
 												{% else %}
