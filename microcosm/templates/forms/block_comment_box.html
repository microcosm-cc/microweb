--- conflicted
+++ resolved
@@ -2,16 +2,6 @@
 {% if user %}
 
 	<ul class="wmd-button-bar">
-<<<<<<< HEAD
-		<li class="wmd-bold"><strong>Bold</strong></li>
-		<li class="wmd-italic"><i>Italics</i></li>
-		<li class="wmd-link"><span class="sprite sprite-format-link"></span> Link</li>
-		<li class="wmd-image"><span class="sprite sprite-format-img"></span> Image</li>
-		<li class="wmd-ol"><span class="sprite sprite-format-list"></span> List</li>
-		<li class="wmd-quote">Quote</li>
-		<li class="wmd-code">&lt; code / &gt;</li>
-		<li class="wmd-preview-button pull-right">Preview</li>
-=======
 		<li class="wmd-bold">
 			<span class="sprite sprite-bold-small"></span>
 			<strong class="wmd-button-bar-btn-text">Bold</strong>
@@ -44,7 +34,6 @@
 			<span class="sprite sprite-preview-small"></span>
 			<span class="wmd-button-bar-btn-text">Preview</span>
 		</li>
->>>>>>> 82acf4e6
 	</ul>
 	{% if not as_component %}
 	<form action="{% url 'create-comment' %}" method="POST" enctype="multipart/form-data">
