--- conflicted
+++ resolved
@@ -52,24 +52,15 @@
 
 {% block sidebar%}
 
-<<<<<<< HEAD
-	{% if user %} {% if not content.meta.flags.watched %}
-=======
 	{% if user %} {% if content.meta.flags.watched %}
-	<p class="text-muted">You are <a href="/watchers/">watching</a> this microcosm and updates will appear in your <a href="/notifications/">notifications</a>.</p>
+	<p class="text-muted">You are <a href="/watchers/">watching</a> this microcosm and you will receive <a href="/updates/">updates</a>.</p>
 	{% else %}
->>>>>>> b5e5e921
 	<form method="POST" action="" id="subscribe_form">
 		{% csrf_token %}
 		<input type="hidden" name="update_type_id" value="8">
 		<input class="btn btn-default btn-block" id="watch" type="submit" value="Watch this microcosm" />
 		<p/>
 	</form>
-<<<<<<< HEAD
-	{% else %}
-	<p class="text-muted">You are <a href="/watchers/">watching</a> this microcosm and you will receive <a href="/updates/">updates</a>.</p>
-=======
->>>>>>> b5e5e921
 	{% endif %}{% endif %}
 
 	<p id="microcosm_description">{{ content.description }}</p>
